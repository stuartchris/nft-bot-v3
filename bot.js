--- conflicted
+++ resolved
@@ -624,11 +624,7 @@
 			},
 			{
 				useMulticall: true,
-<<<<<<< HEAD
-				pairBatchSize: 15,
-=======
 				pairBatchSize: 10, // This is a conservative batch size to accommodate high trade volumes and default RPC payload limits. Consider adjusting.
->>>>>>> e3c736c9
 			}
 		);
 
